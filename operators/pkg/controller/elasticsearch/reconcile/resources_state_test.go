--- conflicted
+++ resolved
@@ -26,12 +26,8 @@
 func TestNewResourcesStateFromAPI_MissingPodConfiguration(t *testing.T) {
 	// This test focuses on the edge case where
 	// no configuration secret is found for a given pod.
-<<<<<<< HEAD
-	v1alpha1.AddToScheme(scheme.Scheme)
+	require.NoError(t, v1alpha1.AddToScheme(scheme.Scheme))
 	ssetName := "sset"
-=======
-	require.NoError(t, v1alpha1.AddToScheme(scheme.Scheme))
->>>>>>> 4029bfd9
 	cluster := v1alpha1.Elasticsearch{
 		ObjectMeta: metav1.ObjectMeta{
 			Namespace: "ns",
