--- conflicted
+++ resolved
@@ -6,20 +6,14 @@
 
 import (
 	"fmt"
-<<<<<<< HEAD
-=======
 	"path"
->>>>>>> 4029bfd9
 	"path/filepath"
 
 	"github.com/elastic/cloud-on-k8s/operators/pkg/apis/apm/v1alpha1"
 	commonv1alpha1 "github.com/elastic/cloud-on-k8s/operators/pkg/apis/common/v1alpha1"
 	"github.com/elastic/cloud-on-k8s/operators/pkg/controller/common/association"
 	"github.com/elastic/cloud-on-k8s/operators/pkg/controller/common/certificates"
-<<<<<<< HEAD
-=======
 	"github.com/elastic/cloud-on-k8s/operators/pkg/controller/common/certificates/http"
->>>>>>> 4029bfd9
 	"github.com/elastic/cloud-on-k8s/operators/pkg/controller/common/settings"
 	"github.com/elastic/cloud-on-k8s/operators/pkg/utils/k8s"
 )
@@ -30,44 +24,6 @@
 
 	// Certificates
 	CertificatesDir = "config/elasticsearch-certs"
-<<<<<<< HEAD
-)
-
-// DefaultConfiguration is the default configuration of an APM server.
-// These defaults are taken (without scaling) from a defaulted ECE install
-// TODO: consider scaling the default values provided based on the apm server resources
-var DefaultConfiguration = []byte(`
-apm-server:
-  concurrent_requests: 1
-  max_unzipped_size: 5242880
-  read_timeout: 3600
-  rum:
-    enabled: true
-    rate_limit: 10
-  shutdown_timeout: 30s
-  ssl:
-    enabled: false
-logging:
-  json: true
-  metrics.enabled: true
-output:
-  elasticsearch:
-    compression_level: 5
-    max_bulk_size: 267
-    worker: 5
-queue:
-  mem:
-    events: 2000
-    flush:
-      min_events: 267
-      timeout: 1s
-setup.template.settings.index:
-  auto_expand_replicas: 0-2
-  number_of_replicas: 1
-  number_of_shards: 1
-xpack.monitoring.enabled: true
-`)
-=======
 
 	APMServerHost        = "apm-server.host"
 	APMServerSecretToken = "apm-server.secret_token"
@@ -76,13 +32,11 @@
 	APMServerSSLKey         = "apm-server.ssl.key"
 	APMServerSSLCertificate = "apm-server.ssl.certificate"
 )
->>>>>>> 4029bfd9
 
 func NewConfigFromSpec(c k8s.Client, as v1alpha1.ApmServer) (*settings.CanonicalConfig, error) {
 	specConfig := as.Spec.Config
 	if specConfig == nil {
 		specConfig = &commonv1alpha1.Config{}
-<<<<<<< HEAD
 	}
 
 	userSettings, err := settings.NewCanonicalConfigFrom(specConfig.Data)
@@ -90,45 +44,6 @@
 		return nil, err
 	}
 
-	// Get username and password
-	username, password, err := association.ElasticsearchAuthSettings(c, &as)
-=======
-	}
-
-	userSettings, err := settings.NewCanonicalConfigFrom(specConfig.Data)
->>>>>>> 4029bfd9
-	if err != nil {
-		return nil, err
-	}
-
-<<<<<<< HEAD
-	// Create a base configuration.
-	cfg := settings.MustCanonicalConfig(map[string]interface{}{
-		"apm-server.host":         fmt.Sprintf(":%d", DefaultHTTPPort),
-		"apm-server.secret_token": "${SECRET_TOKEN}",
-	})
-
-	// Build the default configuration
-	defaultCfg, err := settings.ParseConfig(DefaultConfiguration)
-	if err != nil {
-		return nil, err
-	}
-
-	// Merge the configuration with userSettings last so they take precedence.
-	err = cfg.MergeWith(
-		defaultCfg,
-		settings.MustCanonicalConfig(
-			map[string]interface{}{
-				"output.elasticsearch.hosts":                       as.Spec.Output.Elasticsearch.Hosts,
-				"output.elasticsearch.username":                    username,
-				"output.elasticsearch.password":                    password,
-				"output.elasticsearch.ssl.certificate_authorities": []string{filepath.Join(CertificatesDir, certificates.CertFileName)},
-			},
-		),
-		userSettings,
-	)
-	return cfg, nil
-=======
 	outputCfg := settings.NewCanonicalConfig()
 	if as.Spec.Output.Elasticsearch.IsConfigured() {
 		// Get username and password
@@ -177,5 +92,4 @@
 		APMServerSSLKey:         path.Join(http.HTTPCertificatesSecretVolumeMountPath, certificates.KeyFileName),
 	}
 
->>>>>>> 4029bfd9
 }