--- conflicted
+++ resolved
@@ -146,14 +146,7 @@
 
 // IsMarkedForDeletion returns true if the APM is going to be deleted
 func (as *ApmServer) IsMarkedForDeletion() bool {
-<<<<<<< HEAD
-	if as.DeletionTimestamp.IsZero() { // already handles nil pointer
-		return false
-	}
-	return true
-=======
 	return !as.DeletionTimestamp.IsZero()
->>>>>>> 4029bfd9
 }
 
 func (as *ApmServer) ElasticsearchAuth() commonv1alpha1.ElasticsearchAuth {
