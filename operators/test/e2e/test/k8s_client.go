--- conflicted
+++ resolved
@@ -233,19 +233,11 @@
 }
 
 // GetTransportCert retrieves the certificate of the CA and the transport certificate
-<<<<<<< HEAD
 func (k *K8sClient) GetTransportCert(esName, podName string) (caCert, transportCert []*x509.Certificate, err error) {
 	var secret corev1.Secret
 	key := types.NamespacedName{
 		Namespace: Ctx().ManagedNamespace(0),
 		Name:      esname.TransportCertificatesSecret(esName),
-=======
-func (k *K8sClient) GetTransportCert(podNamespace, podName string) (caCert, transportCert []*x509.Certificate, err error) {
-	var secret corev1.Secret
-	key := types.NamespacedName{
-		Namespace: podNamespace,
-		Name:      esname.TransportCertsSecret(podName),
->>>>>>> bd233c19
 	}
 	if err = k.Client.Get(key, &secret); err != nil {
 		return nil, nil, err
