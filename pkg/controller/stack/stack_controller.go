package stack

import (
	"context"
	"crypto/tls"
	"crypto/x509"
	"encoding/json"
	"fmt"
	"net/http"
	"reflect"
	"sort"
	"strconv"
	"strings"
	"sync/atomic"
	"time"

<<<<<<< HEAD
	"github.com/elastic/stack-operators/pkg/controller/stack/common/nodecerts"
=======
	"github.com/elastic/stack-operators/pkg/controller/stack/state"

	"k8s.io/apimachinery/pkg/types"
>>>>>>> 9d144ab7

	deploymentsv1alpha1 "github.com/elastic/stack-operators/pkg/apis/deployments/v1alpha1"
	"github.com/elastic/stack-operators/pkg/controller/stack/common"
	"github.com/elastic/stack-operators/pkg/controller/stack/elasticsearch"
	esclient "github.com/elastic/stack-operators/pkg/controller/stack/elasticsearch/client"
	"github.com/elastic/stack-operators/pkg/controller/stack/kibana"
	"github.com/pkg/errors"
	appsv1 "k8s.io/api/apps/v1"
	corev1 "k8s.io/api/core/v1"
	apierrors "k8s.io/apimachinery/pkg/api/errors"
	"k8s.io/apimachinery/pkg/apis/meta/v1"
	"k8s.io/apimachinery/pkg/fields"
	"k8s.io/apimachinery/pkg/labels"
	"k8s.io/apimachinery/pkg/runtime"
	"k8s.io/apimachinery/pkg/selection"
<<<<<<< HEAD
	"k8s.io/apimachinery/pkg/types"
	"k8s.io/apimachinery/pkg/util/rand"
=======
>>>>>>> 9d144ab7
	"sigs.k8s.io/controller-runtime/pkg/client"
	"sigs.k8s.io/controller-runtime/pkg/controller"
	"sigs.k8s.io/controller-runtime/pkg/controller/controllerutil"
	"sigs.k8s.io/controller-runtime/pkg/handler"
	"sigs.k8s.io/controller-runtime/pkg/manager"
	"sigs.k8s.io/controller-runtime/pkg/reconcile"
	logf "sigs.k8s.io/controller-runtime/pkg/runtime/log"
	"sigs.k8s.io/controller-runtime/pkg/source"
)

/**
* USER ACTION REQUIRED: This is a scaffold file intended for the user to modify with their own Controller
* business logic.  Delete these comments after modifying this file.*
 */
var (
	defaultRequeue = reconcile.Result{Requeue: true, RequeueAfter: 10 * time.Second}
	log            = logf.Log.WithName("stack-controller")
)

// Add creates a new Stack Controller and adds it to the Manager with default RBAC. The Manager will set fields on the Controller
// and Start it when the Manager is Started.
// USER ACTION REQUIRED: update cmd/manager/main.go to call this deployments.Add(mgr) to install this Controller
func Add(mgr manager.Manager) error {
	r, err := newReconciler(mgr)
	if err != nil {
		return err
	}
	return add(mgr, r)
}

// newReconciler returns a new reconcile.Reconciler
func newReconciler(mgr manager.Manager) (reconcile.Reconciler, error) {
	esCa, err := nodecerts.NewSelfSignedCa("stack-controller elasticsearch")
	if err != nil {
		return nil, err
	}

	kibanaCa, err := nodecerts.NewSelfSignedCa("stack-controller kibana")
	if err != nil {
		return nil, err
	}

	return &ReconcileStack{Client: mgr.GetClient(), scheme: mgr.GetScheme(), esCa: esCa, kibanaCa: kibanaCa}, nil
}

// add adds a new Controller to mgr with r as the reconcile.Reconciler
func add(mgr manager.Manager, r reconcile.Reconciler) error {
	// Create a new controller
	c, err := controller.New("stack-controller", mgr, controller.Options{Reconciler: r})
	if err != nil {
		return err
	}

	// Watch for changes to Stack
	err = c.Watch(&source.Kind{Type: &deploymentsv1alpha1.Stack{}}, &handler.EnqueueRequestForObject{})
	if err != nil {
		return err
	}

	// TODO: filter those types to make sure we don't watch *all* deployments and services in the cluster
	// Watch deployments
	err = c.Watch(&source.Kind{Type: &appsv1.Deployment{}}, &handler.EnqueueRequestForOwner{
		IsController: true,
		OwnerType:    &deploymentsv1alpha1.Stack{},
	})
	if err != nil {
		return err
	}

	// TODO(user): Modify this to be the types you create
	// watch any pods created by Stack - change this for objects you create
	err = c.Watch(&source.Kind{Type: &corev1.Pod{}}, &handler.EnqueueRequestForOwner{
		IsController: true,
		OwnerType:    &deploymentsv1alpha1.Stack{},
	})
	if err != nil {
		return err
	}
	// Watch services
	err = c.Watch(&source.Kind{Type: &corev1.Service{}}, &handler.EnqueueRequestForOwner{
		IsController: true,
		OwnerType:    &deploymentsv1alpha1.Stack{},
	})

	// Watch secrets
	err = c.Watch(&source.Kind{Type: &corev1.Secret{}}, &handler.EnqueueRequestForOwner{
		IsController: true,
		OwnerType:    &deploymentsv1alpha1.Stack{},
	})

	return nil
}

var _ reconcile.Reconciler = &ReconcileStack{}

// ReconcileStack reconciles a Stack object
type ReconcileStack struct {
	client.Client
	scheme *runtime.Scheme

	esCa     *nodecerts.Ca
	kibanaCa *nodecerts.Ca

	// iteration is the number of times this controller has run its Reconcile method
	iteration int64
}

// Reconcile reads that state of the cluster for a Stack object and makes changes based on the state read
// and what is in the Stack.Spec
// TODO(user): Modify this Reconcile function to implement your Controller logic.  The scaffolding writes
// a Deployment as an example
// Automatically generate RBAC rules to allow the Controller to read and write Deployments
// +kubebuilder:rbac:groups=apps,resources=deployments,verbs=get;list;watch;create;update;patch;delete
// +kubebuilder:rbac:groups=deployments.k8s.elastic.co,resources=stacks,verbs=get;list;watch;create;update;patch;delete
func (r *ReconcileStack) Reconcile(request reconcile.Request) (reconcile.Result, error) {
	// To support concurrent runs.
	atomic.AddInt64(&r.iteration, 1)

	stack, err := r.GetStack(request.NamespacedName)
	if err != nil {
		if apierrors.IsNotFound(err) {
			// Object not found, return.  Created objects are automatically garbage collected.
			// For additional cleanup logic use finalizers.
			return reconcile.Result{}, nil
		}
		return reconcile.Result{}, err
	}

	internalUsers, err := r.reconcileUsers(&stack)
	if err != nil {
		return reconcile.Result{}, err
	}

	// TODO: suffix with type (es?) and trim
	clusterCAPublicSecretObjectKey := request.NamespacedName
	if err := r.esCa.ReconcilePublicCertsSecret(r, clusterCAPublicSecretObjectKey, &stack, r.scheme); err != nil {
		return reconcile.Result{}, err
	}

	res, err := r.CreateElasticsearchPods(request, internalUsers.ControllerUser)
	if err != nil {
		return res, err
	}
	res, err = r.reconcileService(&stack, elasticsearch.NewDiscoveryService(stack))
	if err != nil {
		return res, err
	}
	res, err = r.reconcileService(&stack, elasticsearch.NewPublicService(stack))
	if err != nil {
		return res, err
	}
<<<<<<< HEAD
	res, err = r.reconcileKibanaDeployment(&stack, internalUsers.KibanaUser, clusterCAPublicSecretObjectKey)
=======

	//currently we don't need any state information from the functions above, so state collections starts here
	state := state.NewReconcileState(request, &stack)

	state, err = r.reconcileKibanaDeployment(state, internalUsers.KibanaUser)
>>>>>>> 9d144ab7
	if err != nil {
		return state.Result, err
	}

	res, err = r.reconcileService(&stack, kibana.NewService(stack))
	if err != nil {
		return res, err
	}

<<<<<<< HEAD
	res, err = r.ReconcileNodeCertificateSecrets(stack)
	if err != nil {
		return res, err
	}

	return r.DeleteElasticsearchPods(request, internalUsers.ControllerUser)
=======
	state, err = r.DeleteElasticsearchPods(state, internalUsers.ControllerUser)
	if err != nil {
		return state.Result, err
	}
	return r.updateStatus(state)
>>>>>>> 9d144ab7
}

// GetStack obtains the stack from the backend kubernetes API.
func (r *ReconcileStack) GetStack(name types.NamespacedName) (deploymentsv1alpha1.Stack, error) {
	var stackInstance deploymentsv1alpha1.Stack
	if err := r.Get(context.TODO(), name, &stackInstance); err != nil {
		return stackInstance, err
	}
	return stackInstance, nil
}

// NewElasticsearchClient creates a new client bound to the given stack instance.
func NewElasticsearchClient(stack *deploymentsv1alpha1.Stack, esUser esclient.User, caPool *x509.CertPool) (*esclient.Client, error) {
	esURL, err := elasticsearch.ExternalServiceURL(stack.Name)

	if stack.Spec.FeatureFlags.Get(deploymentsv1alpha1.FeatureFlagNodeCertificates).Enabled {
		esURL = strings.Replace(esURL, "http:", "https:", 1)
	}

	return &esclient.Client{
		Endpoint: esURL,
		User:     esUser,
		HTTP: &http.Client{
			Transport: &http.Transport{
				TLSClientConfig: &tls.Config{
					RootCAs: caPool,
					// TODO: we can do better.
					InsecureSkipVerify: true,
				},
			},
		},
	}, err
}

// GetPodList returns PodList in the current namespace with a specific set of
// filters (labels and fields).
func (r *ReconcileStack) GetPodList(name types.NamespacedName, labelSelectors labels.Selector, fieldSelectors fields.Selector) (corev1.PodList, error) {
	var podList corev1.PodList
	stack, err := r.GetStack(name)
	if err != nil {
		return podList, err
	}

	// add a label for the cluster ID
	clusterIDReq, err := labels.NewRequirement(elasticsearch.ClusterIDLabelName, selection.Equals, []string{common.StackID(stack)})
	if err != nil {
		return podList, err
	}
	labelSelectors.Add(*clusterIDReq)

	listOpts := client.ListOptions{
		Namespace:     name.Namespace,
		LabelSelector: labelSelectors,
		FieldSelector: fieldSelectors,
	}

	if err := r.List(context.TODO(), &listOpts, &podList); err != nil {
		return podList, err
	}

	return podList, nil
}

// CreateElasticsearchPods Performs the creation of any number of pods in order
// to match the Stack definition.
func (r *ReconcileStack) CreateElasticsearchPods(request reconcile.Request, user esclient.User) (reconcile.Result, error) {
	stackInstance, err := r.GetStack(request.NamespacedName)
	if err != nil {
		return reconcile.Result{}, err
	}

	currentPods, err := r.GetPodList(request.NamespacedName, elasticsearch.TypeSelector, nil)
	if err != nil {
		return reconcile.Result{}, err
	}

	// TODO: suffix and trim
	elasticsearchExtraFilesSecretObjectKey := types.NamespacedName{
		Namespace: stackInstance.Namespace,
		Name:      fmt.Sprintf("%s-extrafiles", stackInstance.Name),
	}
	var elasticsearchExtraFilesSecret corev1.Secret
	if err := r.Get(
		context.TODO(),
		elasticsearchExtraFilesSecretObjectKey,
		&elasticsearchExtraFilesSecret,
	); err != nil && !apierrors.IsNotFound(err) {
		return reconcile.Result{}, err
	} else if apierrors.IsNotFound(err) {
		// TODO: handle reconciling Data section if it already exists
		trustRootCfg := elasticsearch.TrustRootConfig{
			Trust: elasticsearch.TrustConfig{
				// the Subject Name needs to match the certificates of the nodes we want to allow to connect.
				// this needs to be kept in sync with nodecerts.buildCertificateCommonName
				SubjectName: []string{fmt.Sprintf(
					"*.node.%s.%s.es.cluster.local", stackInstance.Name, stackInstance.Namespace,
				)},
			},
		}
		trustRootCfgData, err := json.Marshal(&trustRootCfg)
		if err != nil {
			return reconcile.Result{}, err
		}

		elasticsearchExtraFilesSecret = corev1.Secret{
			ObjectMeta: v1.ObjectMeta{
				Name:      elasticsearchExtraFilesSecretObjectKey.Name,
				Namespace: elasticsearchExtraFilesSecretObjectKey.Namespace,
			},
			Data: map[string][]byte{
				"trust.yml": trustRootCfgData,
			},
		}
		controllerutil.SetControllerReference(&stackInstance, &elasticsearchExtraFilesSecret, r.scheme)

		if err := r.Create(context.TODO(), &elasticsearchExtraFilesSecret); err != nil {
			return reconcile.Result{}, err
		}
	}

	var podSpecParams = elasticsearch.BuildNewPodSpecParams(stackInstance)
	var proposedPods []corev1.Pod

	// Create any missing instances
	for i := int32(len(currentPods.Items)); i < stackInstance.Spec.Elasticsearch.NodeCount(); i++ {
		pod, err := elasticsearch.NewPod(stackInstance, user, elasticsearchExtraFilesSecretObjectKey)
		if err != nil {
			return reconcile.Result{}, err
		}
		if err := controllerutil.SetControllerReference(&stackInstance, &pod, r.scheme); err != nil {
			return reconcile.Result{}, err
		}

		proposedPods = append(proposedPods, pod)
	}

	// Any pods with different spec hashes need to be recreated.
	for _, pod := range currentPods.Items {
		h, ok := pod.Labels[elasticsearch.HashLabelName]
		if !ok {
			continue
		}

		// On equal hashes return, all is good!
		if h == podSpecParams.Hash() || pod.Status.Phase != corev1.PodRunning {
			continue
		}

		if tainted, ok := pod.Labels[elasticsearch.TaintedLabelName]; ok {
			if t, _ := strconv.ParseBool(tainted); t {
				continue
			}
		}

		// Mark the pod as tainted.
		pod.Labels[elasticsearch.TaintedLabelName] = "true"
		if err := r.Update(context.TODO(), &pod); err != nil {
			return reconcile.Result{}, err
		}

		newPod, err := elasticsearch.NewPod(stackInstance, user, elasticsearchExtraFilesSecretObjectKey)
		if err != nil {
			return reconcile.Result{}, err
		}
		if err := controllerutil.SetControllerReference(&stackInstance, &newPod, r.scheme); err != nil {
			return reconcile.Result{}, err
		}

		proposedPods = append(proposedPods, newPod)
	}

	// Trim the # of proposed pods to the node count, we can't have more nodes
	// being created > NodeCount. This is required to not do work in vain when
	// there's a decrease in the number of nodes in the topology and a hash
	// change.
	if int32(len(proposedPods)) > stackInstance.Spec.Elasticsearch.NodeCount() {
		proposedPods = proposedPods[:stackInstance.Spec.Elasticsearch.NodeCount()]
	}

	for _, pod := range proposedPods {
		if stackInstance.Spec.FeatureFlags.Get(deploymentsv1alpha1.FeatureFlagNodeCertificates).Enabled {
			log.Info(fmt.Sprintf("Ensuring that node certificate secret exists for pod %s", pod.Name))

			// create the node certificates secret for this pod, which is our promise that we will sign a CSR
			// originating from the pod after it has started and produced a CSR
			if err := nodecerts.EnsureNodeCertificateSecretExists(
				r,
				r.scheme,
				stackInstance,
				pod,
				nodecerts.LabelNodeCertificateTypeElasticsearchAll,
			); err != nil {
				return reconcile.Result{}, err
			}
		}

		if err := r.Create(context.TODO(), &pod); err != nil {
			return reconcile.Result{}, err
		}
		log.Info(common.Concat("Created Pod ", pod.Name), "iteration", atomic.LoadInt64(&r.iteration))
	}

	return reconcile.Result{}, err
}

// DeleteElasticsearchPods removes running pods to match the Stack definition.
func (r *ReconcileStack) DeleteElasticsearchPods(state state.ReconcileState, esUser esclient.User) (state.ReconcileState, error) {
	stackInstance, err := r.GetStack(state.Request.NamespacedName)
	if err != nil {
		return state, err
	}

	// Get the current list of instances
	currentPods, err := r.GetPodList(state.Request.NamespacedName, elasticsearch.TypeSelector, nil)
	if err != nil {
		return state, err
	}

	esReachable, err := r.IsPublicServiceReady(stackInstance)
	if err != nil {
		return state, err
	}
	if !esReachable {
		// We cannot manipulate ES allocation exclude settings if the ES cluster
		// cannot be reached, hence we cannot delete pods.
		// Probably it was just created and is not ready yet.
		// Let's retry in a while.
		log.Info("ES public service not ready yet for shard migration reconciliation. Requeuing.", "iteration", atomic.LoadInt64(&r.iteration))
		state.UpdateElasticsearchPending(defaultRequeue, currentPods.Items)
		return state, nil
	}

	// Sort pods by age.
	sort.SliceStable(currentPods.Items, func(i, j int) bool {
		return currentPods.Items[i].CreationTimestamp.Before(&currentPods.Items[j].CreationTimestamp)
	})

	// Delete the difference between the running and desired pods.
	var orphanPodNumber = int32(len(currentPods.Items)) - stackInstance.Spec.Elasticsearch.NodeCount()
	var toDelete []corev1.Pod
	var nodeNames []string
	for i := int32(0); i < orphanPodNumber; i++ {
		var pod = currentPods.Items[i]
		if pod.DeletionTimestamp != nil {
			continue
		}
		if pod.Status.Phase == corev1.PodRunning {
			for _, c := range pod.Status.Conditions {
				// Return when the pod is not Ready (API Unreachable).
				if c.Type == corev1.PodReady && c.Status == corev1.ConditionFalse {
					continue
				}
			}
			toDelete = append(toDelete, pod)
			nodeNames = append(nodeNames, pod.Name)
		}

	}

	// create an Elasticsearch client
	certPool := x509.NewCertPool()
	certPool.AddCert(r.esCa.Cert)
	esClient, err := NewElasticsearchClient(&stackInstance, esUser, certPool)
	if err != nil {
		return state, errors.Wrap(err, "Could not create ES client")
	}

	if err = elasticsearch.MigrateData(esClient, nodeNames); err != nil {
		return state, errors.Wrap(err, "Error during migrate data")
	}

	for _, pod := range toDelete {
		isMigratingData, err := elasticsearch.IsMigratingData(esClient, pod)
		if err != nil {
			return state, err
		}
		if isMigratingData {
			log.Info(common.Concat("Migrating data, skipping deletes because of ", pod.Name), "iteration", atomic.LoadInt64(&r.iteration))
			return state, state.UpdateElasticsearchMigrating(defaultRequeue, currentPods.Items, esClient)
		}

		if err := r.Delete(context.TODO(), &pod); err != nil && !apierrors.IsNotFound(err) {
			return state, err
		}
		log.Info(common.Concat("Deleted Pod ", pod.Name), "iteration", atomic.LoadInt64(&r.iteration))
	}
	return state, state.UpdateElasticsearchState(currentPods.Items, esClient)
}

<<<<<<< HEAD
func (r *ReconcileStack) reconcileKibanaDeployment(
	stack *deploymentsv1alpha1.Stack,
	user esclient.User,
	esClusterCAPublicSecretObjectKey types.NamespacedName,
) (reconcile.Result, error) {
=======
func (r *ReconcileStack) reconcileKibanaDeployment(state state.ReconcileState, user esclient.User) (state.ReconcileState, error) {
	stack := state.Stack
>>>>>>> 9d144ab7
	kibanaPodSpecParams := kibana.PodSpecParams{
		Version:          stack.Spec.Version,
		CustomImageName:  stack.Spec.Kibana.Image,
		ElasticsearchUrl: elasticsearch.PublicServiceURL(stack.Name),
		User:             user,
	}

	if stack.Spec.FeatureFlags.Get(deploymentsv1alpha1.FeatureFlagNodeCertificates).Enabled {
		kibanaPodSpecParams.ElasticsearchUrl = strings.Replace(kibanaPodSpecParams.ElasticsearchUrl, "http:", "https:", 1)
	}

	kibanaPodSpec := kibana.NewPodSpec(kibanaPodSpecParams)

	if stack.Spec.FeatureFlags.Get(deploymentsv1alpha1.FeatureFlagNodeCertificates).Enabled {
		// TODO: use kibanaCa to generate cert for deployment
		// to do that, EnsureNodeCertificateSecretExists needs a deployment variant.

		esCertsVolume := elasticsearch.NewSecretVolumeWithMountPath(
			esClusterCAPublicSecretObjectKey.Name,
			"elasticsearch-certs",
			"/usr/share/kibana/config/elasticsearch-certs",
		)

		kibanaPodSpec.Volumes = append(kibanaPodSpec.Volumes, esCertsVolume.Volume())

		for i, container := range kibanaPodSpec.InitContainers {
			kibanaPodSpec.InitContainers[i].VolumeMounts = append(container.VolumeMounts, esCertsVolume.VolumeMount())
		}

		for i, container := range kibanaPodSpec.Containers {
			kibanaPodSpec.Containers[i].VolumeMounts = append(container.VolumeMounts, esCertsVolume.VolumeMount())

			kibanaPodSpec.Containers[i].Env = append(
				kibanaPodSpec.Containers[i].Env,
				corev1.EnvVar{
					Name:  "ELASTICSEARCH_SSL_CERTIFICATEAUTHORITIES",
					Value: strings.Join([]string{esCertsVolume.VolumeMount().MountPath, "ca.pem"}, "/"),
				},
				corev1.EnvVar{
					Name:  "ELASTICSEARCH_SSL_VERIFICATIONMODE",
					Value: "certificate",
				},
			)
		}
	}

	labels := kibana.NewLabelsWithStackID(common.StackID(*stack))
	deploy := NewDeployment(DeploymentParams{
		Name:      kibana.NewDeploymentName(stack.Name),
		Namespace: stack.Namespace,
		Replicas:  1,
		Selector:  labels,
		Labels:    labels,
		PodSpec:   kibanaPodSpec,
	})
<<<<<<< HEAD
	return r.ReconcileDeployment(deploy, *stack)
}

func (r *ReconcileStack) ReconcileNodeCertificateSecrets(
	stack deploymentsv1alpha1.Stack,
) (reconcile.Result, error) {
	log.Info("Reconciling node certificate secrets")

	nodeCertificateSecrets, err := r.findNodeCertificateSecrets(stack)
	if err != nil {
		return reconcile.Result{}, err
	}

	var esDiscoveryService corev1.Service
	if err := r.Get(context.TODO(), types.NamespacedName{
		Namespace: stack.Namespace,
		Name:      elasticsearch.DiscoveryServiceName(stack.Name),
	}, &esDiscoveryService); err != nil {
		return reconcile.Result{}, err
	}
	esAllServices := []corev1.Service{esDiscoveryService}

	for _, secret := range nodeCertificateSecrets {
		// todo: error checking if label does not exist
		podName := secret.Labels[nodecerts.LabelAssociatedPod]

		var pod corev1.Pod
		if err := r.Get(context.TODO(), types.NamespacedName{Namespace: secret.Namespace, Name: podName}, &pod); err != nil {
			if !apierrors.IsNotFound(err) {
				return reconcile.Result{}, err
			}

			// give some leniency in pods showing up only after a while.
			if secret.CreationTimestamp.Add(5 * time.Minute).Before(time.Now()) {
				// if the secret has existed for too long without an associated pod, it's time to GC it
				log.Info("Unable to find pod associated with secret, GCing", "secret", secret.Name)
				if err := r.Delete(context.TODO(), &secret); err != nil {
					return reconcile.Result{}, err
				}
			} else {
				log.Info("Unable to find pod associated with secret, but secret is too young for GC", "secret", secret.Name)
			}
			continue
		}

		if pod.Status.PodIP == "" {
			log.Info("Skipping secret because associated pod has no pod ip", "secret", secret.Name)
			continue
		}

		certificateType, ok := secret.Labels[nodecerts.LabelNodeCertificateType]
		if !ok {
			log.Error(errors.New("missing certificate type"), "No certificate type found", "secret", secret.Name)
			continue
		}

		switch certificateType {
		case nodecerts.LabelNodeCertificateTypeElasticsearchAll:
			if res, err := nodecerts.ReconcileNodeCertificateSecret(
				stack, secret, pod, esAllServices, r.esCa, r,
			); err != nil {
				return res, err
			}
		default:
			log.Error(
				errors.New("unsupported certificate type"),
				fmt.Sprintf("Unsupported cerificate type: %s found in %s, ignoring", certificateType, secret.Name),
			)
		}
	}

	return reconcile.Result{}, nil
}

func (r *ReconcileStack) findNodeCertificateSecrets(stack deploymentsv1alpha1.Stack) ([]corev1.Secret, error) {
	var nodeCertificateSecrets corev1.SecretList
	listOptions := client.ListOptions{
		Namespace: stack.Namespace,
		LabelSelector: labels.Set(map[string]string{
			nodecerts.LabelSecretUsage: nodecerts.LabelSecretUsageNodeCertificates,
		}).AsSelector(),
	}

	if err := r.List(context.TODO(), &listOptions, &nodeCertificateSecrets); err != nil {
		return nil, err
	}

	return nodeCertificateSecrets.Items, nil
=======
	result, err := r.ReconcileDeployment(deploy, *stack)
	if err != nil {
		return state, err
	}
	state.UpdateKibanaState(result)
	return state, nil
}

func (r *ReconcileStack) updateStatus(state state.ReconcileState) (reconcile.Result, error) {
	current, err := r.GetStack(state.Request.NamespacedName)
	if err != nil {
		return state.Result, err
	}
	if reflect.DeepEqual(current.Status, state.Stack.Status) {
		return state.Result, nil
	}
	log.Info("Updating status", "iteration", atomic.LoadInt64(&r.iteration))
	return state.Result, r.Status().Update(context.Background(), state.Stack)
>>>>>>> 9d144ab7
}<|MERGE_RESOLUTION|>--- conflicted
+++ resolved
@@ -14,13 +14,8 @@
 	"sync/atomic"
 	"time"
 
-<<<<<<< HEAD
 	"github.com/elastic/stack-operators/pkg/controller/stack/common/nodecerts"
-=======
 	"github.com/elastic/stack-operators/pkg/controller/stack/state"
-
-	"k8s.io/apimachinery/pkg/types"
->>>>>>> 9d144ab7
 
 	deploymentsv1alpha1 "github.com/elastic/stack-operators/pkg/apis/deployments/v1alpha1"
 	"github.com/elastic/stack-operators/pkg/controller/stack/common"
@@ -36,11 +31,7 @@
 	"k8s.io/apimachinery/pkg/labels"
 	"k8s.io/apimachinery/pkg/runtime"
 	"k8s.io/apimachinery/pkg/selection"
-<<<<<<< HEAD
 	"k8s.io/apimachinery/pkg/types"
-	"k8s.io/apimachinery/pkg/util/rand"
-=======
->>>>>>> 9d144ab7
 	"sigs.k8s.io/controller-runtime/pkg/client"
 	"sigs.k8s.io/controller-runtime/pkg/controller"
 	"sigs.k8s.io/controller-runtime/pkg/controller/controllerutil"
@@ -192,15 +183,11 @@
 	if err != nil {
 		return res, err
 	}
-<<<<<<< HEAD
-	res, err = r.reconcileKibanaDeployment(&stack, internalUsers.KibanaUser, clusterCAPublicSecretObjectKey)
-=======
 
 	//currently we don't need any state information from the functions above, so state collections starts here
 	state := state.NewReconcileState(request, &stack)
 
-	state, err = r.reconcileKibanaDeployment(state, internalUsers.KibanaUser)
->>>>>>> 9d144ab7
+	state, err = r.reconcileKibanaDeployment(state, &stack, internalUsers.KibanaUser, clusterCAPublicSecretObjectKey)
 	if err != nil {
 		return state.Result, err
 	}
@@ -210,20 +197,16 @@
 		return res, err
 	}
 
-<<<<<<< HEAD
 	res, err = r.ReconcileNodeCertificateSecrets(stack)
 	if err != nil {
 		return res, err
 	}
 
-	return r.DeleteElasticsearchPods(request, internalUsers.ControllerUser)
-=======
 	state, err = r.DeleteElasticsearchPods(state, internalUsers.ControllerUser)
 	if err != nil {
 		return state.Result, err
 	}
 	return r.updateStatus(state)
->>>>>>> 9d144ab7
 }
 
 // GetStack obtains the stack from the backend kubernetes API.
@@ -513,16 +496,12 @@
 	return state, state.UpdateElasticsearchState(currentPods.Items, esClient)
 }
 
-<<<<<<< HEAD
 func (r *ReconcileStack) reconcileKibanaDeployment(
+	state state.ReconcileState,
 	stack *deploymentsv1alpha1.Stack,
 	user esclient.User,
 	esClusterCAPublicSecretObjectKey types.NamespacedName,
-) (reconcile.Result, error) {
-=======
-func (r *ReconcileStack) reconcileKibanaDeployment(state state.ReconcileState, user esclient.User) (state.ReconcileState, error) {
-	stack := state.Stack
->>>>>>> 9d144ab7
+) (state.ReconcileState, error) {
 	kibanaPodSpecParams := kibana.PodSpecParams{
 		Version:          stack.Spec.Version,
 		CustomImageName:  stack.Spec.Kibana.Image,
@@ -578,8 +557,24 @@
 		Labels:    labels,
 		PodSpec:   kibanaPodSpec,
 	})
-<<<<<<< HEAD
-	return r.ReconcileDeployment(deploy, *stack)
+	result, err := r.ReconcileDeployment(deploy, *stack)
+	if err != nil {
+		return state, err
+	}
+	state.UpdateKibanaState(result)
+	return state, nil
+}
+
+func (r *ReconcileStack) updateStatus(state state.ReconcileState) (reconcile.Result, error) {
+	current, err := r.GetStack(state.Request.NamespacedName)
+	if err != nil {
+		return state.Result, err
+	}
+	if reflect.DeepEqual(current.Status, state.Stack.Status) {
+		return state.Result, nil
+	}
+	log.Info("Updating status", "iteration", atomic.LoadInt64(&r.iteration))
+	return state.Result, r.Status().Update(context.Background(), state.Stack)
 }
 
 func (r *ReconcileStack) ReconcileNodeCertificateSecrets(
@@ -667,24 +662,4 @@
 	}
 
 	return nodeCertificateSecrets.Items, nil
-=======
-	result, err := r.ReconcileDeployment(deploy, *stack)
-	if err != nil {
-		return state, err
-	}
-	state.UpdateKibanaState(result)
-	return state, nil
-}
-
-func (r *ReconcileStack) updateStatus(state state.ReconcileState) (reconcile.Result, error) {
-	current, err := r.GetStack(state.Request.NamespacedName)
-	if err != nil {
-		return state.Result, err
-	}
-	if reflect.DeepEqual(current.Status, state.Stack.Status) {
-		return state.Result, nil
-	}
-	log.Info("Updating status", "iteration", atomic.LoadInt64(&r.iteration))
-	return state.Result, r.Status().Update(context.Background(), state.Stack)
->>>>>>> 9d144ab7
 }