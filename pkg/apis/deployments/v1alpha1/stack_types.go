--- conflicted
+++ resolved
@@ -1,11 +1,7 @@
 package v1alpha1
 
 import (
-<<<<<<< HEAD
-	"k8s.io/api/core/v1"
-=======
 	corev1 "k8s.io/api/core/v1"
->>>>>>> dc247f4f
 	metav1 "k8s.io/apimachinery/pkg/apis/meta/v1"
 )
 
@@ -115,7 +111,7 @@
 	// TODO: Define the behavior if a claim already exists with the same name.
 	// TODO: define special behavior based on claim metadata.name. (e.g data / logs volumes)
 	// +optional
-	VolumeClaimTemplates []v1.PersistentVolumeClaim `json:"volumeClaimTemplates,omitempty"`
+	VolumeClaimTemplates []corev1.PersistentVolumeClaim `json:"volumeClaimTemplates,omitempty"`
 }
 
 // ElasticsearchPodTemplateSpec describes the data a pod should have when created from a template
@@ -134,7 +130,7 @@
 type ElasticsearchPodSpec struct {
 	// Affinity is the pod's scheduling constraints
 	// +optional
-	Affinity *v1.Affinity `json:"affinity,omitempty" protobuf:"bytes,18,opt,name=affinity"`
+	Affinity *corev1.Affinity `json:"affinity,omitempty" protobuf:"bytes,18,opt,name=affinity"`
 }
 
 // NodeTypesSpec define the
