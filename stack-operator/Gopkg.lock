# This file is autogenerated, do not edit; changes may be undone by the next 'dep ensure'.


[[projects]]
  digest = "1:e3317b0081b67d520cc9756fb2b533b7a5d449c09d0571af76a0a9423bb1b608"
  name = "cloud.google.com/go"
  packages = ["compute/metadata"]
  pruneopts = "T"
  revision = "debcad1964693daf8ef4bc06292d7e828e075130"
  version = "v0.31.0"

[[projects]]
  digest = "1:9f42202ac457c462ad8bb9642806d275af9ab4850cf0b1960b9c6f083d4a309a"
  name = "github.com/davecgh/go-spew"
  packages = ["spew"]
  pruneopts = "T"
  revision = "8991bc29aa16c548c550c7ff78260e27b9ab7c73"
  version = "v1.1.1"

[[projects]]
  digest = "1:0ffd93121f3971aea43f6a26b3eaaa64c8af20fb0ff0731087d8dab7164af5a8"
  name = "github.com/emicklei/go-restful"
  packages = [
    ".",
    "log",
  ]
  pruneopts = "T"
  revision = "3eb9738c1697594ea6e71a7156a9bb32ed216cf0"
  version = "v2.8.0"

[[projects]]
  digest = "1:7fc160b460a6fc506b37fcca68332464c3f2cd57b6e3f111f26c5bbfd2d5518e"
  name = "github.com/fsnotify/fsnotify"
  packages = ["."]
  pruneopts = "T"
  revision = "c2828203cd70a50dcccfb2761f8b1f8ceef9a8e9"
  version = "v1.4.7"

[[projects]]
  digest = "1:2cd7915ab26ede7d95b8749e6b1f933f1c6d5398030684e6505940a10f31cfda"
  name = "github.com/ghodss/yaml"
  packages = ["."]
  pruneopts = "T"
  revision = "0ca9ea5df5451ffdf184b4428c902747c2c11cd7"
  version = "v1.0.0"

[[projects]]
  branch = "master"
  digest = "1:65587005c6fa4293c0b8a2e457e689df7fda48cc5e1f5449ea2c1e7784551558"
  name = "github.com/go-logr/logr"
  packages = ["."]
  pruneopts = "T"
  revision = "9fb12b3b21c5415d16ac18dc5cd42c1cfdd40c4e"

[[projects]]
  branch = "master"
  digest = "1:ce43ad4015e7cdad3f0e8f2c8339439dd4470859a828d2a6988b0f713699e94a"
  name = "github.com/go-logr/zapr"
  packages = ["."]
  pruneopts = "T"
  revision = "7536572e8d55209135cd5e7ccf7fce43dca217ab"

[[projects]]
  digest = "1:883149c2b3962c5e30d79d7d717c341260cb579baef61202723745e8e23954e8"
  name = "github.com/gobuffalo/envy"
  packages = ["."]
  pruneopts = "T"
  revision = "e0b181c424e7ca1a36f6f2db4bdfd25ef3421e77"
  version = "v1.6.7"

[[projects]]
  digest = "1:da39f4a22829ca95e63566208e0ea42d6f055f41dff1b14fdab88d88f62df653"
  name = "github.com/gogo/protobuf"
  packages = [
    "proto",
    "sortkeys",
  ]
  pruneopts = "T"
  revision = "636bf0302bc95575d69441b25a2603156ffdddf1"
  version = "v1.1.1"

[[projects]]
  branch = "master"
  digest = "1:1ba1d79f2810270045c328ae5d674321db34e3aae468eb4233883b473c5c0467"
  name = "github.com/golang/glog"
  packages = ["."]
  pruneopts = "T"
  revision = "23def4e6c14b4da8ac2ed8007337bc5eb5007998"

[[projects]]
  branch = "master"
  digest = "1:8f3489cb7352125027252a6517757cbd1706523119f1e14e20741ae8d2f70428"
  name = "github.com/golang/groupcache"
  packages = ["lru"]
  pruneopts = "T"
  revision = "c65c006176ff7ff98bb916961c7abbc6b0afc0aa"

[[projects]]
  digest = "1:a2ecb56e5053d942aafc86738915fb94c9131bac848c543b8b6764365fd69080"
  name = "github.com/golang/protobuf"
  packages = [
    "proto",
    "ptypes",
    "ptypes/any",
    "ptypes/duration",
    "ptypes/timestamp",
  ]
  pruneopts = "T"
  revision = "aa810b61a9c79d51363740d207bb46cf8e620ed5"
  version = "v1.2.0"

[[projects]]
  branch = "master"
  digest = "1:0bfbe13936953a98ae3cfe8ed6670d396ad81edf069a806d2f6515d7bb6950df"
  name = "github.com/google/btree"
  packages = ["."]
  pruneopts = "T"
  revision = "4030bb1f1f0c35b30ca7009e9ebd06849dd45306"

[[projects]]
  branch = "master"
  digest = "1:3ee90c0d94da31b442dde97c99635aaafec68d0b8a3c12ee2075c6bdabeec6bb"
  name = "github.com/google/gofuzz"
  packages = ["."]
  pruneopts = "T"
  revision = "24818f796faf91cd76ec7bddd72458fbced7a6c1"

[[projects]]
  digest = "1:3a26588bc48b96825977c1b3df964f8fd842cd6860cc26370588d3563433cf11"
  name = "github.com/google/uuid"
  packages = ["."]
  pruneopts = "T"
  revision = "d460ce9f8df2e77fb1ba55ca87fafed96c607494"
  version = "v1.0.0"

[[projects]]
  digest = "1:35735e2255fa34521c2a1355fb2a3a2300bc9949f487be1c1ce8ee8efcfa2d04"
  name = "github.com/googleapis/gnostic"
  packages = [
    "OpenAPIv2",
    "compiler",
    "extensions",
  ]
  pruneopts = "T"
  revision = "7c663266750e7d82587642f65e60bc4083f1f84e"
  version = "v0.2.0"

[[projects]]
  branch = "master"
  digest = "1:4607fd19c69c3deee61840fca759fedb3908e4fcb09385e2f3783b93e0035c73"
  name = "github.com/gregjones/httpcache"
  packages = [
    ".",
    "diskcache",
  ]
  pruneopts = "T"
  revision = "9cad4c3443a7200dd6400aef47183728de563a38"

[[projects]]
  digest = "1:8ec8d88c248041a6df5f6574b87bc00e7e0b493881dad2e7ef47b11dc69093b5"
  name = "github.com/hashicorp/golang-lru"
  packages = [
    ".",
    "simplelru",
  ]
  pruneopts = "T"
  revision = "20f1fb78b0740ba8c3cb143a61e86ba5c8669768"
  version = "v0.5.0"

[[projects]]
  digest = "1:071bcbf82c289fba4d3f63c876bf4f0ba7eda625cd60795e0a03ccbf949e517a"
  name = "github.com/hashicorp/hcl"
  packages = [
    ".",
    "hcl/ast",
    "hcl/parser",
    "hcl/printer",
    "hcl/scanner",
    "hcl/strconv",
    "hcl/token",
    "json/parser",
    "json/scanner",
    "json/token",
  ]
  pruneopts = "T"
  revision = "8cb6e5b959231cc1119e43259c4a608f9c51a241"
  version = "v1.0.0"

[[projects]]
  digest = "1:8f20c8dd713564fa97299fbcb77d729c6de9c33f3222812a76e6ecfaef80fd61"
  name = "github.com/hpcloud/tail"
  packages = [
    ".",
    "ratelimiter",
    "util",
    "watch",
    "winfile",
  ]
  pruneopts = "T"
  revision = "a30252cb686a21eb2d0b98132633053ec2f7f1e5"
  version = "v1.0.0"

[[projects]]
  digest = "1:3477d9dd8c135faab978bac762eaeafb31f28d6da97ef500d5c271966f74140a"
  name = "github.com/imdario/mergo"
  packages = ["."]
  pruneopts = "T"
  revision = "9f23e2d6bd2a77f959b2bf6acdbefd708a83a4a4"
  version = "v0.3.6"

[[projects]]
  digest = "1:870d441fe217b8e689d7949fef6e43efbc787e50f200cb1e70dbca9204a1d6be"
  name = "github.com/inconshreveable/mousetrap"
  packages = ["."]
  pruneopts = "T"
  revision = "76626ae9c91c4f2a10f34cad8ce83ea42c93bb75"
  version = "v1.0"

[[projects]]
  digest = "1:ee5840274624ad20cac08227aeca582fbdaf3727ef9dd37ae935706240679e09"
  name = "github.com/joho/godotenv"
  packages = ["."]
  pruneopts = "T"
  revision = "23d116af351c84513e1946b527c88823e476be13"
  version = "v1.3.0"

[[projects]]
  digest = "1:5d713dbcad44f3358fec51fd5573d4f733c02cac5a40dcb177787ad5ffe9272f"
  name = "github.com/json-iterator/go"
  packages = ["."]
  pruneopts = "T"
  revision = "1624edc4454b8682399def8740d46db5e4362ba4"
  version = "v1.1.5"

[[projects]]
  digest = "1:53e8c5c79716437e601696140e8b1801aae4204f4ec54a504333702a49572c4f"
  name = "github.com/magiconair/properties"
  packages = ["."]
  pruneopts = "T"
  revision = "c2353362d570a7bfa228149c62842019201cfb71"
  version = "v1.8.0"

[[projects]]
  digest = "1:3804a3a02964db8e6db3e5e7960ac1c1a9b12835642dd4f4ac4e56c749ec73eb"
  name = "github.com/markbates/inflect"
  packages = ["."]
  pruneopts = "T"
  revision = "24b83195037b3bc61fcda2d28b7b0518bce293b6"
  version = "v1.0.4"

[[projects]]
  branch = "master"
  digest = "1:fc2b04b0069d6b10bdef96d278fe20c345794009685ed3c8c7f1a6dc023eefec"
  name = "github.com/mattbaird/jsonpatch"
  packages = ["."]
  pruneopts = "T"
  revision = "81af80346b1a01caae0cbc27fd3c1ba5b11e189f"

[[projects]]
<<<<<<< HEAD
=======
  digest = "1:61332bb44d05257bbf0356d8400a8b30fe0b9fdc3b72b8b55661da8f0a4f39ae"
  name = "github.com/mitchellh/hashstructure"
  packages = ["."]
  pruneopts = "T"
  revision = "a38c50148365edc8df43c1580c48fb2b3a1e9cd7"
  version = "v1.0.0"

[[projects]]
  digest = "1:53bc4cd4914cd7cd52139990d5170d6dc99067ae31c56530621b18b35fc30318"
  name = "github.com/mitchellh/mapstructure"
  packages = ["."]
  pruneopts = "T"
  revision = "3536a929edddb9a5b34bd6861dc4a9647cb459fe"
  version = "v1.1.2"

[[projects]]
>>>>>>> c2d38d33
  digest = "1:33422d238f147d247752996a26574ac48dcf472976eda7f5134015f06bf16563"
  name = "github.com/modern-go/concurrent"
  packages = ["."]
  pruneopts = "T"
  revision = "bacd9c7ef1dd9b15be4a9909b8ac7a4e313eec94"
  version = "1.0.3"

[[projects]]
  digest = "1:e32bdbdb7c377a07a9a46378290059822efdce5c8d96fe71940d87cb4f918855"
  name = "github.com/modern-go/reflect2"
  packages = ["."]
  pruneopts = "T"
  revision = "4b7aa43c6742a2c18fdef89dd197aaae7dac7ccd"
  version = "1.0.1"

[[projects]]
  digest = "1:99ec7b4370b05816679fe9ae77f1f8af4eae3df0abaeef8c3d2d42d86f55f549"
  name = "github.com/onsi/ginkgo"
  packages = [
    ".",
    "config",
    "internal/codelocation",
    "internal/containernode",
    "internal/failer",
    "internal/leafnodes",
    "internal/remote",
    "internal/spec",
    "internal/spec_iterator",
    "internal/specrunner",
    "internal/suite",
    "internal/testingtproxy",
    "internal/writer",
    "reporters",
    "reporters/stenographer",
    "reporters/stenographer/support/go-colorable",
    "reporters/stenographer/support/go-isatty",
    "types",
  ]
  pruneopts = "T"
  revision = "3774a09d95489ccaa16032e0770d08ea77ba6184"
  version = "v1.6.0"

[[projects]]
  digest = "1:8dd7bb91b515b86408de9c0d553f14e97ffa21c65c643976242e63d11a28999a"
  name = "github.com/onsi/gomega"
  packages = [
    ".",
    "format",
    "gbytes",
    "gexec",
    "internal/assertion",
    "internal/asyncassertion",
    "internal/oraclematcher",
    "internal/testingtsupport",
    "matchers",
    "matchers/support/goraph/bipartitegraph",
    "matchers/support/goraph/edge",
    "matchers/support/goraph/node",
    "matchers/support/goraph/util",
    "types",
  ]
  pruneopts = "T"
  revision = "7615b9433f86a8bdf29709bf288bc4fd0636a369"
  version = "v1.4.2"

[[projects]]
  digest = "1:e5d0bd87abc2781d14e274807a470acd180f0499f8bf5bb18606e9ec22ad9de9"
  name = "github.com/pborman/uuid"
  packages = ["."]
  pruneopts = "T"
  revision = "adf5a7427709b9deb95d29d3fa8a2bf9cfd388f1"
  version = "v1.2"

[[projects]]
  digest = "1:ccf9949c9c53e85dcb7e2905fc620571422567040925381e6baa62f0b7b850fe"
  name = "github.com/pelletier/go-toml"
  packages = ["."]
  pruneopts = "T"
  revision = "c01d1270ff3e442a8a57cddc1c92dc1138598194"
  version = "v1.2.0"

[[projects]]
  branch = "master"
  digest = "1:0c29d499ffc3b9f33e7136444575527d0c3a9463a89b3cbeda0523b737f910b3"
  name = "github.com/petar/GoLLRB"
  packages = ["llrb"]
  pruneopts = "T"
  revision = "53be0d36a84c2a886ca057d34b6aa4468df9ccb4"

[[projects]]
  digest = "1:598241bd36d3a5f6d9102a306bd9bf78f3bc253672460d92ac70566157eae648"
  name = "github.com/peterbourgon/diskv"
  packages = ["."]
  pruneopts = "T"
  revision = "5f041e8faa004a95c88a202771f4cc3e991971e6"
  version = "v2.0.1"

[[projects]]
  digest = "1:40e195917a951a8bf867cd05de2a46aaf1806c50cf92eebf4c16f78cd196f747"
  name = "github.com/pkg/errors"
  packages = ["."]
  pruneopts = "T"
  revision = "645ef00459ed84a119197bfb8d8205042c6df63d"
  version = "v0.8.0"

[[projects]]
  digest = "1:22aa691fe0213cb5c07d103f9effebcb7ad04bee45a0ce5fe5369d0ca2ec3a1f"
  name = "github.com/pmezard/go-difflib"
  packages = ["difflib"]
  pruneopts = "T"
  revision = "792786c7400a136282c1664665ae0a8db921c6c2"
  version = "v1.0.0"

[[projects]]
  digest = "1:b7bf9fd95d38ebe6726a63b7d0320611f7c920c64e2c8313eba0cec51926bf55"
  name = "github.com/spf13/afero"
  packages = [
    ".",
    "mem",
  ]
  pruneopts = "T"
  revision = "d40851caa0d747393da1ffb28f7f9d8b4eeffebd"
  version = "v1.1.2"

[[projects]]
  digest = "1:08d65904057412fc0270fc4812a1c90c594186819243160dc779a402d4b6d0bc"
  name = "github.com/spf13/cast"
  packages = ["."]
  pruneopts = "T"
  revision = "8c9545af88b134710ab1cd196795e7f2388358d7"
  version = "v1.3.0"

[[projects]]
  digest = "1:8be8b3743fc9795ec21bbd3e0fc28ff6234018e1a269b0a7064184be95ac13e0"
  name = "github.com/spf13/cobra"
  packages = ["."]
  pruneopts = "T"
  revision = "ef82de70bb3f60c65fb8eebacbb2d122ef517385"
  version = "v0.0.3"

[[projects]]
  digest = "1:68ea4e23713989dc20b1bded5d9da2c5f9be14ff9885beef481848edd18c26cb"
  name = "github.com/spf13/jwalterweatherman"
  packages = ["."]
  pruneopts = "T"
  revision = "4a4406e478ca629068e7768fc33f3f044173c0a6"
  version = "v1.0.0"

[[projects]]
  digest = "1:0f775ea7a72e30d5574267692aaa9ff265aafd15214a7ae7db26bc77f2ca04dc"
  name = "github.com/spf13/pflag"
  packages = ["."]
  pruneopts = "T"
  revision = "298182f68c66c05229eb03ac171abe6e309ee79a"
  version = "v1.0.3"

[[projects]]
  digest = "1:e51827672e3fb26dfd07e1ca96bdece5b1c0ecebacdaf0235d7593314d2a17ac"
  name = "github.com/spf13/viper"
  packages = ["."]
  pruneopts = "T"
  revision = "2c12c60302a5a0e62ee102ca9bc996277c2f64f5"
  version = "v1.2.1"

[[projects]]
  digest = "1:e95496462101745805bd4e041a5b841e108c7cf761264d53648246308de2761e"
  name = "github.com/stretchr/testify"
  packages = [
    "assert",
    "require",
  ]
  pruneopts = "T"
  revision = "f35b8ab0b5a2cef36673838d662e249dd9c94686"
  version = "v1.2.2"

[[projects]]
  digest = "1:365b8ecb35a5faf5aa0ee8d798548fc9cd4200cb95d77a5b0b285ac881bae499"
  name = "go.uber.org/atomic"
  packages = ["."]
  pruneopts = "T"
  revision = "1ea20fb1cbb1cc08cbd0d913a96dead89aa18289"
  version = "v1.3.2"

[[projects]]
  digest = "1:8da5d356e645cc806b953f35966e9185e9f3817c6cee54f9b33ca602544ee434"
  name = "go.uber.org/multierr"
  packages = ["."]
  pruneopts = "T"
  revision = "3c4937480c32f4c13a875a1829af76c98ca3d40a"
  version = "v1.1.0"

[[projects]]
  digest = "1:c57d4b95825e74f8eb3b0c851d04aac3626a602de613f8702c0de41de26856b6"
  name = "go.uber.org/zap"
  packages = [
    ".",
    "buffer",
    "internal/bufferpool",
    "internal/color",
    "internal/exit",
    "zapcore",
  ]
  pruneopts = "T"
  revision = "ff33455a0e382e8a81d14dd7c922020b6b5e7982"
  version = "v1.9.1"

[[projects]]
  branch = "master"
  digest = "1:482ae811efe307bd9d00f66de80385fba51325054f8ff573e894185e72441f08"
  name = "golang.org/x/crypto"
  packages = [
    "bcrypt",
    "blowfish",
    "ssh/terminal",
  ]
  pruneopts = "T"
  revision = "4d3f4d9ffa16a13f451c3b2999e9c49e9750bf06"

[[projects]]
  branch = "master"
  digest = "1:318f8c765f1f78bd5554451078c4c6426560ba37162a10c44e2506cceb7f0d9b"
  name = "golang.org/x/net"
  packages = [
    "context",
    "context/ctxhttp",
    "html",
    "html/atom",
    "html/charset",
    "http/httpguts",
    "http2",
    "http2/hpack",
    "idna",
  ]
  pruneopts = "T"
  revision = "c44066c5c816ec500d459a2a324a753f78531ae0"

[[projects]]
  branch = "master"
  digest = "1:b0dea3e2f4c7bbb8f27d9874292ca44397bc067aaa9db9b32f2045d955f87785"
  name = "golang.org/x/oauth2"
  packages = [
    ".",
    "google",
    "internal",
    "jws",
    "jwt",
  ]
  pruneopts = "T"
  revision = "9dcd33a902f40452422c2367fefcb95b54f9f8f8"

[[projects]]
  branch = "master"
  digest = "1:90bf46fdbb59452792780775401f51ce68b30ebfcaf2391caa0c6be3c5da3d57"
  name = "golang.org/x/sys"
  packages = [
    "unix",
    "windows",
  ]
  pruneopts = "T"
  revision = "d69651ed3497faee15a5363a89578e9991f6d5e2"

[[projects]]
  digest = "1:6164911cb5e94e8d8d5131d646613ff82c14f5a8ce869de2f6d80d9889df8c5a"
  name = "golang.org/x/text"
  packages = [
    "collate",
    "collate/build",
    "encoding",
    "encoding/charmap",
    "encoding/htmlindex",
    "encoding/internal",
    "encoding/internal/identifier",
    "encoding/japanese",
    "encoding/korean",
    "encoding/simplifiedchinese",
    "encoding/traditionalchinese",
    "encoding/unicode",
    "internal/colltab",
    "internal/gen",
    "internal/tag",
    "internal/triegen",
    "internal/ucd",
    "internal/utf8internal",
    "language",
    "runes",
    "secure/bidirule",
    "transform",
    "unicode/bidi",
    "unicode/cldr",
    "unicode/norm",
    "unicode/rangetable",
  ]
  pruneopts = "T"
  revision = "f21a4dfb5e38f5895301dc265a8def02365cc3d0"
  version = "v0.3.0"

[[projects]]
  branch = "master"
  digest = "1:59a73243379bd5412feb268ec3d9ec0c55acb596ce15fdf937ec29ea6dab441f"
  name = "golang.org/x/time"
  packages = ["rate"]
  pruneopts = "T"
  revision = "fbb02b2291d28baffd63558aa44b4b56f178d650"

[[projects]]
  branch = "master"
  digest = "1:64dfe76c0c7b683dbed2ac492e0253a9ccedc74c39c48b9482f09ad6f7167400"
  name = "golang.org/x/tools"
  packages = [
    "go/ast/astutil",
    "imports",
    "internal/fastwalk",
    "internal/gopathwalk",
  ]
  pruneopts = "T"
  revision = "a0a13e073c7bae39af55369bcd1c2dc7ebb88ede"

[[projects]]
  digest = "1:193075fba81bbed6bbb7909249582de60770f5e67ed1c9321f4eeb2d9b56c7a4"
  name = "google.golang.org/appengine"
  packages = [
    ".",
    "internal",
    "internal/app_identity",
    "internal/base",
    "internal/datastore",
    "internal/log",
    "internal/modules",
    "internal/remote_api",
    "internal/urlfetch",
    "urlfetch",
  ]
  pruneopts = "T"
  revision = "ae0ab99deb4dc413a2b4bd6c8bdd0eb67f1e4d06"
  version = "v1.2.0"

[[projects]]
  digest = "1:7fc160b460a6fc506b37fcca68332464c3f2cd57b6e3f111f26c5bbfd2d5518e"
  name = "gopkg.in/fsnotify.v1"
  packages = ["."]
  pruneopts = "T"
  revision = "c2828203cd70a50dcccfb2761f8b1f8ceef9a8e9"
  source = "https://github.com/fsnotify/fsnotify.git"
  version = "v1.4.7"

[[projects]]
  digest = "1:2d1fbdc6777e5408cabeb02bf336305e724b925ff4546ded0fa8715a7267922a"
  name = "gopkg.in/inf.v0"
  packages = ["."]
  pruneopts = "T"
  revision = "d2d2541c53f18d2a059457998ce2876cc8e67cbf"
  version = "v0.9.1"

[[projects]]
  branch = "v1"
  digest = "1:0caa92e17bc0b65a98c63e5bc76a9e844cd5e56493f8fdbb28fad101a16254d9"
  name = "gopkg.in/tomb.v1"
  packages = ["."]
  pruneopts = "T"
  revision = "dd632973f1e7218eb1089048e0798ec9ae7dceb8"

[[projects]]
  digest = "1:342378ac4dcb378a5448dd723f0784ae519383532f5e70ade24132c4c8693202"
  name = "gopkg.in/yaml.v2"
  packages = ["."]
  pruneopts = "T"
  revision = "5420a8b6744d3b0345ab293f6fcba19c978f1183"
  version = "v2.2.1"

[[projects]]
  digest = "1:75905606c2db8d9526ccff0acf5655759afe3d901d1d64868bd87985b4a46e36"
  name = "k8s.io/api"
  packages = [
    "admission/v1beta1",
    "admissionregistration/v1alpha1",
    "admissionregistration/v1beta1",
    "apps/v1",
    "apps/v1beta1",
    "apps/v1beta2",
    "authentication/v1",
    "authentication/v1beta1",
    "authorization/v1",
    "authorization/v1beta1",
    "autoscaling/v1",
    "autoscaling/v2beta1",
    "batch/v1",
    "batch/v1beta1",
    "batch/v2alpha1",
    "certificates/v1beta1",
    "core/v1",
    "events/v1beta1",
    "extensions/v1beta1",
    "networking/v1",
    "policy/v1beta1",
    "rbac/v1",
    "rbac/v1alpha1",
    "rbac/v1beta1",
    "scheduling/v1alpha1",
    "scheduling/v1beta1",
    "settings/v1alpha1",
    "storage/v1",
    "storage/v1alpha1",
    "storage/v1beta1",
  ]
  pruneopts = "T"
  revision = "2d6f90ab1293a1fb871cf149423ebb72aa7423aa"
  version = "kubernetes-1.11.2"

[[projects]]
  digest = "1:3fe3cb0c5e5a140f0b40c18796b884d3432efbd690b0bda8cbd838d38a3ea585"
  name = "k8s.io/apiextensions-apiserver"
  packages = [
    "pkg/apis/apiextensions",
    "pkg/apis/apiextensions/v1beta1",
    "pkg/client/clientset/clientset",
    "pkg/client/clientset/clientset/scheme",
    "pkg/client/clientset/clientset/typed/apiextensions/v1beta1",
  ]
  pruneopts = "T"
  revision = "408db4a50408e2149acbd657bceb2480c13cb0a4"
  version = "kubernetes-1.11.2"

[[projects]]
  digest = "1:e2035d60919705a125feeb8b13926383aff8817634b2c4550743c19ca21f3b08"
  name = "k8s.io/apimachinery"
  packages = [
    "pkg/api/errors",
    "pkg/api/meta",
    "pkg/api/resource",
    "pkg/apis/meta/internalversion",
    "pkg/apis/meta/v1",
    "pkg/apis/meta/v1/unstructured",
    "pkg/apis/meta/v1beta1",
    "pkg/conversion",
    "pkg/conversion/queryparams",
    "pkg/fields",
    "pkg/labels",
    "pkg/runtime",
    "pkg/runtime/schema",
    "pkg/runtime/serializer",
    "pkg/runtime/serializer/json",
    "pkg/runtime/serializer/protobuf",
    "pkg/runtime/serializer/recognizer",
    "pkg/runtime/serializer/streaming",
    "pkg/runtime/serializer/versioning",
    "pkg/selection",
    "pkg/types",
    "pkg/util/cache",
    "pkg/util/clock",
    "pkg/util/diff",
    "pkg/util/errors",
    "pkg/util/framer",
    "pkg/util/intstr",
    "pkg/util/json",
    "pkg/util/mergepatch",
    "pkg/util/net",
    "pkg/util/rand",
    "pkg/util/runtime",
    "pkg/util/sets",
    "pkg/util/strategicpatch",
    "pkg/util/uuid",
    "pkg/util/validation",
    "pkg/util/validation/field",
    "pkg/util/wait",
    "pkg/util/yaml",
    "pkg/version",
    "pkg/watch",
    "third_party/forked/golang/json",
    "third_party/forked/golang/reflect",
  ]
  pruneopts = "T"
  revision = "103fd098999dc9c0c88536f5c9ad2e5da39373ae"
  version = "kubernetes-1.11.2"

[[projects]]
  digest = "1:0a19f9bf56ecc683569299c8c2282ee3ac70d4e32eeb170d3265761bff8d5e12"
  name = "k8s.io/client-go"
  packages = [
    "discovery",
    "dynamic",
    "kubernetes",
    "kubernetes/scheme",
    "kubernetes/typed/admissionregistration/v1alpha1",
    "kubernetes/typed/admissionregistration/v1beta1",
    "kubernetes/typed/apps/v1",
    "kubernetes/typed/apps/v1beta1",
    "kubernetes/typed/apps/v1beta2",
    "kubernetes/typed/authentication/v1",
    "kubernetes/typed/authentication/v1beta1",
    "kubernetes/typed/authorization/v1",
    "kubernetes/typed/authorization/v1beta1",
    "kubernetes/typed/autoscaling/v1",
    "kubernetes/typed/autoscaling/v2beta1",
    "kubernetes/typed/batch/v1",
    "kubernetes/typed/batch/v1beta1",
    "kubernetes/typed/batch/v2alpha1",
    "kubernetes/typed/certificates/v1beta1",
    "kubernetes/typed/core/v1",
    "kubernetes/typed/events/v1beta1",
    "kubernetes/typed/extensions/v1beta1",
    "kubernetes/typed/networking/v1",
    "kubernetes/typed/policy/v1beta1",
    "kubernetes/typed/rbac/v1",
    "kubernetes/typed/rbac/v1alpha1",
    "kubernetes/typed/rbac/v1beta1",
    "kubernetes/typed/scheduling/v1alpha1",
    "kubernetes/typed/scheduling/v1beta1",
    "kubernetes/typed/settings/v1alpha1",
    "kubernetes/typed/storage/v1",
    "kubernetes/typed/storage/v1alpha1",
    "kubernetes/typed/storage/v1beta1",
    "pkg/apis/clientauthentication",
    "pkg/apis/clientauthentication/v1alpha1",
    "pkg/apis/clientauthentication/v1beta1",
    "pkg/version",
    "plugin/pkg/client/auth/exec",
    "plugin/pkg/client/auth/gcp",
    "rest",
    "rest/watch",
    "restmapper",
    "third_party/forked/golang/template",
    "tools/auth",
    "tools/cache",
    "tools/clientcmd",
    "tools/clientcmd/api",
    "tools/clientcmd/api/latest",
    "tools/clientcmd/api/v1",
    "tools/leaderelection",
    "tools/leaderelection/resourcelock",
    "tools/metrics",
    "tools/pager",
    "tools/record",
    "tools/reference",
    "transport",
    "util/buffer",
    "util/cert",
    "util/connrotation",
    "util/flowcontrol",
    "util/homedir",
    "util/integer",
    "util/jsonpath",
    "util/retry",
    "util/workqueue",
  ]
  pruneopts = "T"
  revision = "1f13a808da65775f22cbf47862c4e5898d8f4ca1"
  version = "kubernetes-1.11.2"

[[projects]]
  branch = "master"
  digest = "1:71a388e1fb047648199fd29131e6e366151e8b94c161b6c4aa1c2d1a8715ed88"
  name = "k8s.io/code-generator"
  packages = [
    "cmd/client-gen",
    "cmd/client-gen/args",
    "cmd/client-gen/generators",
    "cmd/client-gen/generators/fake",
    "cmd/client-gen/generators/scheme",
    "cmd/client-gen/generators/util",
    "cmd/client-gen/path",
    "cmd/client-gen/types",
    "cmd/deepcopy-gen",
    "cmd/deepcopy-gen/args",
    "pkg/util",
  ]
  pruneopts = "T"
  revision = "5d042c2d65525f64fdc1461572f463eaeb5b4a10"

[[projects]]
  branch = "master"
  digest = "1:f90b6152db4c5ee920eda292be42f4103498429d4238ea3e4003972b0dc5cfdd"
  name = "k8s.io/gengo"
  packages = [
    "args",
    "examples/deepcopy-gen/generators",
    "examples/set-gen/sets",
    "generator",
    "namer",
    "parser",
    "types",
  ]
  pruneopts = "T"
  revision = "7338e4bfd6915369a1375890db1bbda0158c9863"

[[projects]]
  branch = "master"
  digest = "1:caa3024f192ba974d63bfecd19ba7400138baf7a9d8be50cf64cab25bdad219f"
  name = "k8s.io/kube-openapi"
  packages = ["pkg/util/proto"]
  pruneopts = "T"
  revision = "0d1aeffe1c68f49accbd05c185ae534fe1372a3f"

[[projects]]
  digest = "1:ca3f51201a90f3a23bf35938ee910d2fb3095ece453cf56c8b723e935c194ebd"
  name = "sigs.k8s.io/controller-runtime"
  packages = [
    "pkg/cache",
    "pkg/cache/internal",
    "pkg/client",
    "pkg/client/apiutil",
    "pkg/client/config",
    "pkg/controller",
    "pkg/controller/controllerutil",
    "pkg/envtest",
    "pkg/envtest/printer",
    "pkg/event",
    "pkg/handler",
    "pkg/internal/controller",
    "pkg/internal/recorder",
    "pkg/leaderelection",
    "pkg/manager",
    "pkg/patch",
    "pkg/predicate",
    "pkg/reconcile",
    "pkg/recorder",
    "pkg/runtime/inject",
    "pkg/runtime/log",
    "pkg/runtime/scheme",
    "pkg/runtime/signals",
    "pkg/source",
    "pkg/source/internal",
    "pkg/webhook/admission",
    "pkg/webhook/admission/types",
    "pkg/webhook/types",
  ]
  pruneopts = "T"
  revision = "5fd1e9e9fac5261e9ad9d47c375afc014fc31d21"
  version = "v0.1.7"

[[projects]]
  digest = "1:92290e452e328ffe6bd62f969e51d3aadd57a30a68b5fcf31ccdeda62068bb5d"
  name = "sigs.k8s.io/controller-tools"
  packages = [
    "cmd/controller-gen",
    "pkg/crd/generator",
    "pkg/crd/util",
    "pkg/generate/rbac",
    "pkg/internal/codegen",
    "pkg/internal/codegen/parse",
    "pkg/util",
  ]
  pruneopts = "T"
  revision = "38b2f3f497ed6b8ea5d2844ecf00c28ac4b5c2c4"
  version = "v0.1.6"

[[projects]]
  branch = "master"
  digest = "1:fd7fb0f1f6e3259ec03c9730c675f7c97bcbd9d2a1037364734b197eaa76eee7"
  name = "sigs.k8s.io/testing_frameworks"
  packages = [
    "integration",
    "integration/internal",
  ]
  pruneopts = "T"
  revision = "5818a3a284a11812aaed11d5ca0bcadec2c50e83"

[solve-meta]
  analyzer-name = "dep"
  analyzer-version = 1
  input-imports = [
    "github.com/emicklei/go-restful",
    "github.com/pkg/errors",
    "github.com/spf13/cobra",
    "github.com/spf13/viper",
    "github.com/stretchr/testify/assert",
    "github.com/stretchr/testify/require",
    "golang.org/x/crypto/bcrypt",
    "golang.org/x/net/context",
    "k8s.io/api/apps/v1",
    "k8s.io/api/batch/v1",
    "k8s.io/api/batch/v1beta1",
    "k8s.io/api/certificates/v1beta1",
    "k8s.io/api/core/v1",
    "k8s.io/apiextensions-apiserver/pkg/apis/apiextensions/v1beta1",
    "k8s.io/apimachinery/pkg/api/errors",
    "k8s.io/apimachinery/pkg/api/resource",
    "k8s.io/apimachinery/pkg/apis/meta/v1",
    "k8s.io/apimachinery/pkg/fields",
    "k8s.io/apimachinery/pkg/labels",
    "k8s.io/apimachinery/pkg/runtime",
    "k8s.io/apimachinery/pkg/runtime/schema",
    "k8s.io/apimachinery/pkg/selection",
    "k8s.io/apimachinery/pkg/types",
    "k8s.io/apimachinery/pkg/util/intstr",
    "k8s.io/apimachinery/pkg/util/rand",
    "k8s.io/client-go/kubernetes/scheme",
    "k8s.io/client-go/plugin/pkg/client/auth/gcp",
    "k8s.io/client-go/rest",
    "k8s.io/client-go/tools/record",
    "k8s.io/code-generator/cmd/client-gen",
    "k8s.io/code-generator/cmd/deepcopy-gen",
    "sigs.k8s.io/controller-runtime/pkg/client",
    "sigs.k8s.io/controller-runtime/pkg/client/config",
    "sigs.k8s.io/controller-runtime/pkg/controller",
    "sigs.k8s.io/controller-runtime/pkg/controller/controllerutil",
    "sigs.k8s.io/controller-runtime/pkg/envtest",
    "sigs.k8s.io/controller-runtime/pkg/handler",
    "sigs.k8s.io/controller-runtime/pkg/manager",
    "sigs.k8s.io/controller-runtime/pkg/reconcile",
    "sigs.k8s.io/controller-runtime/pkg/runtime/log",
    "sigs.k8s.io/controller-runtime/pkg/runtime/scheme",
    "sigs.k8s.io/controller-runtime/pkg/runtime/signals",
    "sigs.k8s.io/controller-runtime/pkg/source",
    "sigs.k8s.io/controller-tools/cmd/controller-gen",
    "sigs.k8s.io/testing_frameworks/integration",
  ]
  solver-name = "gps-cdcl"
  solver-version = 1<|MERGE_RESOLUTION|>--- conflicted
+++ resolved
@@ -257,16 +257,6 @@
   revision = "81af80346b1a01caae0cbc27fd3c1ba5b11e189f"
 
 [[projects]]
-<<<<<<< HEAD
-=======
-  digest = "1:61332bb44d05257bbf0356d8400a8b30fe0b9fdc3b72b8b55661da8f0a4f39ae"
-  name = "github.com/mitchellh/hashstructure"
-  packages = ["."]
-  pruneopts = "T"
-  revision = "a38c50148365edc8df43c1580c48fb2b3a1e9cd7"
-  version = "v1.0.0"
-
-[[projects]]
   digest = "1:53bc4cd4914cd7cd52139990d5170d6dc99067ae31c56530621b18b35fc30318"
   name = "github.com/mitchellh/mapstructure"
   packages = ["."]
@@ -275,7 +265,6 @@
   version = "v1.1.2"
 
 [[projects]]
->>>>>>> c2d38d33
   digest = "1:33422d238f147d247752996a26574ac48dcf472976eda7f5134015f06bf16563"
   name = "github.com/modern-go/concurrent"
   packages = ["."]
